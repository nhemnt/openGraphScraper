--- conflicted
+++ resolved
@@ -10,11 +10,7 @@
     "eslint:fix": "eslint . --ext .js --fix",
     "eslint": "eslint . --ext .js",
     "mocha:int": "mocha --require ./tests/helpers/bootstrap.js --recursive \"./tests/integration/**/*.spec.js\" --timeout 10000",
-<<<<<<< HEAD
-    "mocha:unit": "nyc --reporter=html --reporter=text --exclude=tests/ mocha --require ./tests/helpers/bootstrap.js --recursive \"./tests/unit/**/*.spec.js\" --timeout 10000",
-=======
     "mocha:unit": "nyc --reporter=html --reporter=text --exclude=tests/ mocha --require ./tests/helpers/bootstrap.js --recursive \"./tests/unit/**/*.spec.js\"",
->>>>>>> 090ee413
     "prepare": "npm run snyk-protect",
     "snyk-protect": "snyk-protect",
     "test": "npm run mocha:unit && npm run mocha:int"
@@ -28,15 +24,9 @@
     "url": "https://github.com/jshemas"
   },
   "dependencies": {
-<<<<<<< HEAD
     "chardet": "^1.5.0",
     "cheerio": "^1.0.0-rc.12",
     "got": "^12.5.2",
-=======
-    "chardet": "^1.4.0",
-    "cheerio": "^1.0.0-rc.11",
-    "got": "^11.8.5",
->>>>>>> 090ee413
     "iconv-lite": "^0.6.3",
     "validator": "^13.7.0"
   },
@@ -46,7 +36,6 @@
     "/lib"
   ],
   "devDependencies": {
-<<<<<<< HEAD
     "@babel/core": "^7.20.2",
     "@babel/eslint-parser": "^7.19.1",
     "@snyk/protect": "^1.1054.0",
@@ -62,19 +51,6 @@
     "sinon": "^14.0.2",
     "tunnel": "^0.0.6",
     "typescript": "^4.8.4"
-=======
-    "@snyk/protect": "^1.954.0",
-    "chai": "^4.3.6",
-    "eslint-config-airbnb-base": "^15.0.0",
-    "eslint-plugin-import": "^2.26.0",
-    "eslint-plugin-mocha": "^10.0.5",
-    "eslint-plugin-promise": "^6.0.0",
-    "eslint": "^8.18.0",
-    "mocha": "^10.0.0",
-    "nyc": "^15.0.1",
-    "sinon": "^14.0.0",
-    "tunnel": "^0.0.6"
->>>>>>> 090ee413
   },
   "repository": {
     "type": "git",
